#!/usr/bin/env python
"""Implementation of Microchip's AN1388 on Linux using UART"""

from __future__ import print_function

import sys

import serial
import argparse
import binascii

__author__ = "Camil Staps, V Govorovski"
__copyright__ = "Copyright 2015, Camil Staps"
__credits__ = [
    "Camil Staps",
    "Ganapathi Ramachandra (Microchip Technology Inc.)",
    "Vadim Govorovski (Interface Devices Ltd.)"]
__license__ = "GPL"
__version__ = "0.3"
__maintainer__ = "Camil Staps"
__email__ = "info@camilstaps.nl"
__status__ = "Development"

CRC_TABLE = [
    0x0000, 0x1021, 0x2042, 0x3063, 0x4084, 0x50a5, 0x60c6, 0x70e7,
    0x8108, 0x9129, 0xa14a, 0xb16b, 0xc18c, 0xd1ad, 0xe1c1, 0xf1ef]

DEBUG_LEVEL = 0

def crc16(data):
    """Calculate the CRC-16 for a string"""
    i = 0
    crc = 0
    for byte in data:
        i = (crc >> 12) ^ (ord(byte) >> 4)
        crc = CRC_TABLE[i & 0x0f] ^ (crc << 4)
        i = (crc >> 12) ^ (ord(byte) >> 0)
        crc = CRC_TABLE[i & 0x0f] ^ (crc << 4)

    return chr(crc & 0xff) + chr((crc >> 8) & 0xff)

def parse_args():
    """Parse command line arguments"""
    pars = argparse.ArgumentParser()

<<<<<<< HEAD
    pars.add_argument(
        '-u', '--upload',
        help='Upload file to chip',
        metavar='firmware.hex')
    pars.add_argument(
        '-c', '--check',
        help='Check CRC',
        metavar='firmware.hex',
        nargs='?')
    pars.add_argument(
        '-e', '--erase',
        help='Erase before upload',
        action='store_true')
    pars.add_argument(
        '-r', '--run',
        help='Run after upload',
        action='store_true')

    pars.add_argument(
        '-v', '--version',
        help='Read bootloader version',
        action='store_true')

    pars.add_argument(
        '-p', '--port',
        help='Serial port to use',
        required=True)
    pars.add_argument(
        '-b', '--baud',
        help='Baudrate to the bootloader',
        type=int, default=115200)

    pars.add_argument(
        '-D', '--debug',
        help='Debug level',
        type=int, default=0)

    pars.add_argument(
        '--my-version',
        action='version',
        version='%(prog)s ' + __version__)
=======
    pars.add_argument('-u', '--upload', 
            help='Upload file to chip',
            metavar='firmware.hex')
    pars.add_argument('-c', '--check',
            help='Check CRC of a memory block ADDR:SIZE'+
                 ' ADDR - 32 bit start address (hex)'+
                 ' SIZE - 32 bit block length in bytes',
            type=str, default='9d000000:000000ff',
            nargs='?')
            #action='store_true')
    pars.add_argument('-e', '--erase',
            help='Erase before upload',
            action='store_true')
    pars.add_argument('-r', '--run',
            help='Run after upload',
            action='store_true')

    pars.add_argument('-v', '--version', 
            help='Read bootloader version',
            action='store_true')

    pars.add_argument('-p', '--port',
            help='Serial port to use',
            required=True)
    pars.add_argument('-b', '--baud',
            help='Baudrate to the bootloader',
            type=int, default=115200)

    pars.add_argument('-t', '--timeout',
            help='Timeout in seconds',
            type=float, default=1.0)

    pars.add_argument('-D', '--debug',
            help='Debug level',
            type=int, default=0)

    pars.add_argument('--my-version', 
            action='version', 
            version='%(prog)s ' + __version__)
>>>>>>> 8f493578

    return pars.parse_args()

def escape(data):
    """Escape control characters"""
    data = data.replace('\x10', '\x10\x10')
    data = data.replace('\x01', '\x10\x01')
    data = data.replace('\x04', '\x10\x04')
    return data

def unescape(data):
    """Inverse of escape"""
    escaping = False
    record = ''
    for byte in list(data):
        if escaping:
            record += byte
            escaping = False
        elif byte == '\x10':
            escaping = True
        else:
            record += byte
    return record

def send_request(port, command):
    """Send a command over a serial port"""
    command = escape(command)

    # Build and send request
    request = '\x01' + command + escape(crc16(command)) + '\x04'
    port.write(request)
    if DEBUG_LEVEL >= 2:
        print('>', binascii.hexlify(request))
    return len(request)

def read_response(port, command):
    """Read the response from the serial port"""
    response = ''
<<<<<<< HEAD
    byte = port.read(1)
    if byte is None:
        raise IOError('Response timed out')
    while byte != '\x01':
        byte = port.read(1)
    while byte != '\x04' or len(response) == 0 or response[-1] == '\x10':
        response += byte
        byte = port.read(1)
    response += byte

    if DEBUG_LEVEL >= 2:
=======
    while len(response) < 4 \
          or response[-1] != '\x04' or response[-2]=='\x10':
        r = ser.read(1)
        if len(r) == 0:
            raise IOError('Bootloader response timed out')
        if r == '\x01' or len(response) > 0:
            response += r
    
    if _debug_level >= 2:
>>>>>>> 8f493578
        print('<', binascii.hexlify(response))

    if response[0] != '\x01' or response[-1] != '\x04':
        raise IOError('Invalid response from bootloader')

    response = unescape(response[1:-1])

    # Verify SOH, EOT and command fields
    if response[0] != command:
        raise IOError('Unexpected response type from bootloader')
    if crc16(response[:-2]) != response[-2:]:
        raise IOError('Invalid CRC from bootloader')

    return response[1:-2]

<<<<<<< HEAD
def upload(port, filename):
    """Upload a hexfile"""
    with open(filename) as hexfile:
        for line in hexfile:
=======
def upload(serial, filename): 
    txcount, rxcount, txsize, rxsize = 0, 0, 0, 0
    with open(filename) as f:
        for line in f:
>>>>>>> 8f493578
            # Check Intel HEX format
            if len(line) < 7:
                raise IOError('Invalid record format')
            if DEBUG_LEVEL >= 1:
                print(line)
            else:
                sys.stdout.write('.')
                sys.stdout.flush()
            # Convert from ASCII to hexdec
            data = binascii.unhexlify(line[1:-1])
<<<<<<< HEAD
            send_request(port, '\x03' + data)
            read_response(port, '\x03')

def main():
    """Main programmer function"""
    global DEBUG_LEVEL # pylint: disable=global-statement
=======
            txsize += send_request(serial, '\x03'+data)
            response = read_response(serial, '\x03')
            rxsize += (len(response)+4)
            txcount += 1
            rxcount += 1
        print('*')
    return (txcount, txsize, rxcount, rxsize)
>>>>>>> 8f493578

    args = parse_args()
<<<<<<< HEAD
    DEBUG_LEVEL = args.debug
    ser = serial.Serial(args.port, args.baud, timeout=1)
=======
    _debug_level = args.debug
    ser = serial.Serial(args.port, args.baud, timeout=args.timeout)
>>>>>>> 8f493578

    if args.version:
        print('Querying..')
        send_request(ser, '\x01')
        version = read_response(ser, '\x01')
        print('Bootloader version: ' + binascii.hexlify(version))

    if args.erase:
        print('Erasing..')
        send_request(ser, '\x02')
        read_response(ser, '\x02')

    if args.upload != None:
        print('Uploading..')
<<<<<<< HEAD
        upload(ser, args.upload)

    if args.check:
        print('Checking CRC is not yet implemented.')
=======
        upstats = upload(ser, args.upload)
        print('Transmitted: %d packets (%d bytes), Received: %d packets (%d bytes)' % upstats)
        print('Done')

    if args.check != None:
        print('Verifying..')
        addr, size = args.check.split(':')
        addr, size = addr.zfill(8), size.zfill(8)
        send_request(ser, '\x04'+binascii.unhexlify(addr)[::-1]+
                                 binascii.unhexlify(size)[::-1])
        checksum = read_response(ser, '\04')
        print('CRC @%s[%s]: %s' % (addr, size, binascii.hexlify(checksum)))
        #print('Checking CRC is not yet implemented')
>>>>>>> 8f493578

    if args.run:
        print('Running application..')
        send_request(ser, '\x05')

    print('Done.')

if __name__ == '__main__':
    main()<|MERGE_RESOLUTION|>--- conflicted
+++ resolved
@@ -6,8 +6,8 @@
 import sys
 
 import serial
-import argparse
-import binascii
+from argparse import ArgumentParser, RawTextHelpFormatter
+from binascii import hexlify, unhexlify
 
 __author__ = "Camil Staps, V Govorovski"
 __copyright__ = "Copyright 2015, Camil Staps"
@@ -41,17 +41,18 @@
 
 def parse_args():
     """Parse command line arguments"""
-    pars = argparse.ArgumentParser()
-
-<<<<<<< HEAD
+    pars = ArgumentParser(formatter_class=RawTextHelpFormatter)
+
     pars.add_argument(
         '-u', '--upload',
         help='Upload file to chip',
         metavar='firmware.hex')
     pars.add_argument(
         '-c', '--check',
-        help='Check CRC',
-        metavar='firmware.hex',
+        help='Check CRC of a memory block ADDR:SIZE\n'\
+             '  ADDR - 32 bit start address (hex)\n'\
+             '  SIZE - 32 bit block length in bytes',
+        type=str, default='9d000000:000000ff',
         nargs='?')
     pars.add_argument(
         '-e', '--erase',
@@ -75,6 +76,10 @@
         '-b', '--baud',
         help='Baudrate to the bootloader',
         type=int, default=115200)
+    pars.add_argument(
+        '-t', '--timeout',
+        help='Timeout in seconds',
+        type=float, default=1.0)
 
     pars.add_argument(
         '-D', '--debug',
@@ -85,47 +90,6 @@
         '--my-version',
         action='version',
         version='%(prog)s ' + __version__)
-=======
-    pars.add_argument('-u', '--upload', 
-            help='Upload file to chip',
-            metavar='firmware.hex')
-    pars.add_argument('-c', '--check',
-            help='Check CRC of a memory block ADDR:SIZE'+
-                 ' ADDR - 32 bit start address (hex)'+
-                 ' SIZE - 32 bit block length in bytes',
-            type=str, default='9d000000:000000ff',
-            nargs='?')
-            #action='store_true')
-    pars.add_argument('-e', '--erase',
-            help='Erase before upload',
-            action='store_true')
-    pars.add_argument('-r', '--run',
-            help='Run after upload',
-            action='store_true')
-
-    pars.add_argument('-v', '--version', 
-            help='Read bootloader version',
-            action='store_true')
-
-    pars.add_argument('-p', '--port',
-            help='Serial port to use',
-            required=True)
-    pars.add_argument('-b', '--baud',
-            help='Baudrate to the bootloader',
-            type=int, default=115200)
-
-    pars.add_argument('-t', '--timeout',
-            help='Timeout in seconds',
-            type=float, default=1.0)
-
-    pars.add_argument('-D', '--debug',
-            help='Debug level',
-            type=int, default=0)
-
-    pars.add_argument('--my-version', 
-            action='version', 
-            version='%(prog)s ' + __version__)
->>>>>>> 8f493578
 
     return pars.parse_args()
 
@@ -158,36 +122,22 @@
     request = '\x01' + command + escape(crc16(command)) + '\x04'
     port.write(request)
     if DEBUG_LEVEL >= 2:
-        print('>', binascii.hexlify(request))
+        print('>', hexlify(request))
     return len(request)
 
 def read_response(port, command):
     """Read the response from the serial port"""
     response = ''
-<<<<<<< HEAD
-    byte = port.read(1)
-    if byte is None:
-        raise IOError('Response timed out')
-    while byte != '\x01':
+    while len(response) < 4 \
+          or response[-1] != '\x04' or response[-2] == '\x10':
         byte = port.read(1)
-    while byte != '\x04' or len(response) == 0 or response[-1] == '\x10':
-        response += byte
-        byte = port.read(1)
-    response += byte
+        if len(byte) == 0:
+            raise IOError('Bootloader response timed out')
+        if byte == '\x01' or len(response) > 0:
+            response += byte
 
     if DEBUG_LEVEL >= 2:
-=======
-    while len(response) < 4 \
-          or response[-1] != '\x04' or response[-2]=='\x10':
-        r = ser.read(1)
-        if len(r) == 0:
-            raise IOError('Bootloader response timed out')
-        if r == '\x01' or len(response) > 0:
-            response += r
-    
-    if _debug_level >= 2:
->>>>>>> 8f493578
-        print('<', binascii.hexlify(response))
+        print('<', hexlify(response))
 
     if response[0] != '\x01' or response[-1] != '\x04':
         raise IOError('Invalid response from bootloader')
@@ -202,17 +152,11 @@
 
     return response[1:-2]
 
-<<<<<<< HEAD
 def upload(port, filename):
     """Upload a hexfile"""
+    txcount, rxcount, txsize, rxsize = 0, 0, 0, 0
     with open(filename) as hexfile:
         for line in hexfile:
-=======
-def upload(serial, filename): 
-    txcount, rxcount, txsize, rxsize = 0, 0, 0, 0
-    with open(filename) as f:
-        for line in f:
->>>>>>> 8f493578
             # Check Intel HEX format
             if len(line) < 7:
                 raise IOError('Invalid record format')
@@ -222,38 +166,28 @@
                 sys.stdout.write('.')
                 sys.stdout.flush()
             # Convert from ASCII to hexdec
-            data = binascii.unhexlify(line[1:-1])
-<<<<<<< HEAD
-            send_request(port, '\x03' + data)
-            read_response(port, '\x03')
-
-def main():
-    """Main programmer function"""
-    global DEBUG_LEVEL # pylint: disable=global-statement
-=======
-            txsize += send_request(serial, '\x03'+data)
-            response = read_response(serial, '\x03')
-            rxsize += (len(response)+4)
+            data = unhexlify(line[1:-1])
+            txsize += send_request(port, '\x03' + data)
+            response = read_response(port, '\x03')
+            rxsize += len(response) + 4
             txcount += 1
             rxcount += 1
         print('*')
     return (txcount, txsize, rxcount, rxsize)
->>>>>>> 8f493578
+
+def main():
+    """Main programmer function"""
+    global DEBUG_LEVEL # pylint: disable=global-statement
 
     args = parse_args()
-<<<<<<< HEAD
     DEBUG_LEVEL = args.debug
-    ser = serial.Serial(args.port, args.baud, timeout=1)
-=======
-    _debug_level = args.debug
     ser = serial.Serial(args.port, args.baud, timeout=args.timeout)
->>>>>>> 8f493578
 
     if args.version:
         print('Querying..')
         send_request(ser, '\x01')
         version = read_response(ser, '\x01')
-        print('Bootloader version: ' + binascii.hexlify(version))
+        print('Bootloader version: ' + hexlify(version))
 
     if args.erase:
         print('Erasing..')
@@ -262,26 +196,19 @@
 
     if args.upload != None:
         print('Uploading..')
-<<<<<<< HEAD
-        upload(ser, args.upload)
-
-    if args.check:
-        print('Checking CRC is not yet implemented.')
-=======
         upstats = upload(ser, args.upload)
-        print('Transmitted: %d packets (%d bytes), Received: %d packets (%d bytes)' % upstats)
-        print('Done')
+        print(
+            'Transmitted: %d packets (%d bytes), '\
+            'Received: %d packets (%d bytes)' % upstats)
 
     if args.check != None:
         print('Verifying..')
         addr, size = args.check.split(':')
         addr, size = addr.zfill(8), size.zfill(8)
-        send_request(ser, '\x04'+binascii.unhexlify(addr)[::-1]+
-                                 binascii.unhexlify(size)[::-1])
+        send_request(
+            ser, '\x04' + unhexlify(addr)[::-1] + unhexlify(size)[::-1])
         checksum = read_response(ser, '\04')
-        print('CRC @%s[%s]: %s' % (addr, size, binascii.hexlify(checksum)))
-        #print('Checking CRC is not yet implemented')
->>>>>>> 8f493578
+        print('CRC @%s[%s]: %s' % (addr, size, hexlify(checksum)))
 
     if args.run:
         print('Running application..')
